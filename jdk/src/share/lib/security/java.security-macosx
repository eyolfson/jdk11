--- conflicted
+++ resolved
@@ -161,12 +161,6 @@
                com.sun.org.apache.xalan.internal.res.,\
                com.sun.org.apache.xalan.internal.templates.,\
                com.sun.org.apache.xalan.internal.utils.,\
-<<<<<<< HEAD
-               com.sun.org.glassfish.external.,\
-               com.sun.org.glassfish.gmbal.,\
-               com.oracle.xmlns.internal.,\
-               com.oracle.webservices.internal.,\
-=======
                com.sun.org.apache.xalan.internal.xslt.,\
                com.sun.org.apache.xalan.internal.xsltc.cmdline.,\
                com.sun.org.apache.xalan.internal.xsltc.compiler.,\
@@ -176,10 +170,11 @@
                com.sun.org.apache.xml.internal.serializer.utils.,\
                com.sun.org.apache.xml.internal.utils.,\
                com.sun.org.glassfish.,\
->>>>>>> bb06476f
-	       jdk.internal.,\
-	       jdk.nashorn.internal.,\
-	       jdk.nashorn.tools.,\
+               com.oracle.xmlns.internal.,\
+               com.oracle.webservices.internal.,\
+               jdk.internal.,\
+               jdk.nashorn.internal.,\
+               jdk.nashorn.tools.,\
                apple.
 
 #
@@ -207,12 +202,6 @@
                    com.sun.org.apache.xalan.internal.res.,\
                    com.sun.org.apache.xalan.internal.templates.,\
                    com.sun.org.apache.xalan.internal.utils.,\
-<<<<<<< HEAD
-                   com.sun.org.glassfish.external.,\
-                   com.sun.org.glassfish.gmbal.,\
-                   com.oracle.xmlns.internal.,\
-                   com.oracle.webservices.internal.,\
-=======
                    com.sun.org.apache.xalan.internal.xslt.,\
                    com.sun.org.apache.xalan.internal.xsltc.cmdline.,\
                    com.sun.org.apache.xalan.internal.xsltc.compiler.,\
@@ -222,10 +211,11 @@
                    com.sun.org.apache.xml.internal.serializer.utils.,\
                    com.sun.org.apache.xml.internal.utils.,\
                    com.sun.org.glassfish.,\
->>>>>>> bb06476f
-		   jdk.internal.,\
-		   jdk.nashorn.internal.,\
-		   jdk.nashorn.tools.,\
+                   com.oracle.xmlns.internal.,\
+                   com.oracle.webservices.internal.,\
+                   jdk.internal.,\
+                   jdk.nashorn.internal.,\
+                   jdk.nashorn.tools.,\
                    apple.
 
 #
